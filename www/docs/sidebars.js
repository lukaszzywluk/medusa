--- conflicted
+++ resolved
@@ -134,7 +134,7 @@
             {
               type: "category",
               label: 'Services',
-              collapsed: true,
+              collapsed: false,
               items: [
                 {
                   type: "doc",
@@ -145,16 +145,23 @@
             },
             {
               type: "category",
-<<<<<<< HEAD
+              label: 'Subscribers',
+              collapsed: false,
+              items: [
+                {
+                  type: "doc",
+                  id: "advanced/backend/subscribers/create-subscriber",
+                  label: "Create a Subscriber"
+                },
+              ]
+            },
+            {
+              type: "category",
               label: 'Shipping',
-=======
-              label: 'Subscribers',
->>>>>>> 2eaa2b07
               collapsed: true,
               items: [
                 {
                   type: "doc",
-<<<<<<< HEAD
                   id: "advanced/backend/shipping/overview",
                   label: "Architecture Overview"
                 },
@@ -164,12 +171,6 @@
               type: "doc",
               id: "tutorial/adding-custom-functionality",
               label: "Add Custom Functionality"
-=======
-                  id: "advanced/backend/subscribers/create-subscriber",
-                  label: "Create a Subscriber"
-                },
-              ]
->>>>>>> 2eaa2b07
             },
             {
               type: "doc",
