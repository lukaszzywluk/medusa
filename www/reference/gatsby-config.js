module.exports = {
  siteMetadata: {
    title: "Medusa",
    description: "Open-source headless commerce engine",
    author: "Medusa core team",
    siteUrl: "https://docs.medusajs.com/api"
  },
  plugins: [
    `gatsby-plugin-react-helmet`,
    `gatsby-plugin-dark-mode`,
    {
      resolve: `gatsby-plugin-anchor-links`,
      options: {
        offset: -100,
        duration: 1000,
      },
    },
    `gatsby-transformer-json`,
    `gatsby-plugin-emotion`,

    {
      resolve: `gatsby-source-filesystem`,
      options: {
        name: "store-api",
        path: `${__dirname}/../../docs/api/store-spec3.json`,
      },
    },
    {
      resolve: `gatsby-source-filesystem`,
      options: {
        name: "admin-api",
        path: `${__dirname}/../../docs/api/admin-spec3.json`,
      },
    },
    {
      resolve: `gatsby-source-filesystem`,
      options: {
        name: `docs`,
        path: `${__dirname}/../../docs/content/`,
      },
    },
    {
      resolve: `gatsby-source-filesystem`,
      options: {
        path: `${__dirname}/../../docs/pages`,
        name: `pages`,
      },
    },
    {
      resolve: `gatsby-transformer-remark`,
      options: {
        plugins: [
          {
            resolve: `gatsby-remark-autolink-headers`,
            options: {
              elements: [`h2`, `h3`, `h4`],
            },
          },
        ],
      },
    },
    `gatsby-plugin-theme-ui`,
    {
      resolve: `gatsby-plugin-env-variables`,
      options: {
        allowList: ["ALGOLIA_API_KEY"],
      },
    },
    {
      resolve: `gatsby-plugin-segment-js`,
      options: {
        prodKey: process.env.SEGMENT_API_KEY,
        devKey: process.env.SEGMENT_API_KEY_DEV,
        trackPage: true,
      }
    },
    {
      resolve: `gatsby-plugin-sitemap`,
      options: {
        output: '/api/sitemap'
      }
    },
<<<<<<< HEAD
    {
      resolve: `gatsby-plugin-segment-js`,
      options: {
        prodKey: process.env.SEGMENT_API_KEY,
        devKey: process.env.SEGMENT_API_KEY_DEV,
        trackPage: true,
      }
    },
=======
>>>>>>> 98e61b8b
    // `gatsby-plugin-preact`,
    // {
    //   resolve: `gatsby-source-openapi-aggregate`,
    //   options: {
    //     specs: [
    //       {
    //         name: "admin-spec",
    //         resolve: () =>
    //           fromJson(``
    //             path.resolve(__dirname, "../../docs/api/admin-spec3.json")
    //           ),
    //       },
    //     ],
    //   },
    // },
  ],
}<|MERGE_RESOLUTION|>--- conflicted
+++ resolved
@@ -80,7 +80,6 @@
         output: '/api/sitemap'
       }
     },
-<<<<<<< HEAD
     {
       resolve: `gatsby-plugin-segment-js`,
       options: {
@@ -89,8 +88,6 @@
         trackPage: true,
       }
     },
-=======
->>>>>>> 98e61b8b
     // `gatsby-plugin-preact`,
     // {
     //   resolve: `gatsby-source-openapi-aggregate`,
