--- conflicted
+++ resolved
@@ -9,17 +9,10 @@
     "directory": "packages/medusa-test-utils"
   },
   "scripts": {
-<<<<<<< HEAD
-    "test": "jest",
     "prepare": "cross-env NODE_ENV=production yarn run build",
     "build": "babel src --out-dir dist/",
-    "watch": "babel -w src --out-dir dist/"
-=======
-    "test": "jest --passWithNoTests",
-    "build": "babel src --out-dir dist/ --ignore **/__tests__",
-    "prepare": "cross-env NODE_ENV=production npm run build",
-    "watch": "babel -w src --out-dir dist/ --ignore **/__tests__"
->>>>>>> 1c58a118
+    "watch": "babel -w src --out-dir dist/",
+    "test": "jest --passWithNoTests"
   },
   "author": "Sebastian Rindom",
   "license": "MIT",
