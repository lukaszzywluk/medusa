{
  "name": "medusa-dev-cli",
  "description": "CLI helpers for contributors working on Medusa",
  "version": "0.0.24",
  "author": "Sebastian Rindom <skrindom@gmail.com>",
  "bin": {
    "medusa-dev": "./dist/index.js"
  },
  "dependencies": {
    "@babel/runtime": "^7.12.5",
    "chokidar": "^3.5.0",
    "configstore": "^5.0.1",
    "del": "^6.0.0",
    "execa": "^4.1.0",
    "find-yarn-workspace-root": "^2.0.0",
    "fs-extra": "^9.0.1",
    "got": "^10.7.0",
    "is-absolute": "^1.0.0",
    "lodash": "^4.17.21",
    "signal-exit": "^3.0.3",
    "verdaccio": "^4.10.0",
    "yargs": "^15.4.1"
  },
  "devDependencies": {
    "@babel/cli": "^7.12.1",
    "@babel/core": "^7.12.3",
    "babel-preset-medusa-package": "^1.1.19",
    "cross-env": "^7.0.3",
    "jest": "^25.5.2"
  },
  "homepage": "https://github.com/medusajs/medusa/tree/master/packages/medusa-dev-cli#readme",
  "keywords": [
    "medusa"
  ],
  "license": "MIT",
  "main": "index.js",
  "repository": {
    "type": "git",
    "url": "https://github.com/medusajs/medusa.git",
    "directory": "packages/medusa-dev-cli"
  },
  "scripts": {
<<<<<<< HEAD
    "prepare": "cross-env NODE_ENV=production yarn run build",
    "build": "babel src --out-dir dist",
    "test": "echo \"Error: no test specified\" && exit 1",
    "watch": "babel -w src --out-dir dist"
=======
    "build": "babel src --out-dir dist --ignore \"**/__tests__\"",
    "prepare": "cross-env NODE_ENV=production npm run build",
    "test": "jest --passWithNoTests",
    "watch": "babel -w src --out-dir dist --ignore \"**/__tests__\""
>>>>>>> 1c58a118
  },
  "engines": {
    "node": ">=12.13.0"
  },
  "gitHead": "41a5425405aea5045a26def95c0dc00cf4a5a44d"
}<|MERGE_RESOLUTION|>--- conflicted
+++ resolved
@@ -40,17 +40,10 @@
     "directory": "packages/medusa-dev-cli"
   },
   "scripts": {
-<<<<<<< HEAD
     "prepare": "cross-env NODE_ENV=production yarn run build",
     "build": "babel src --out-dir dist",
-    "test": "echo \"Error: no test specified\" && exit 1",
-    "watch": "babel -w src --out-dir dist"
-=======
-    "build": "babel src --out-dir dist --ignore \"**/__tests__\"",
-    "prepare": "cross-env NODE_ENV=production npm run build",
-    "test": "jest --passWithNoTests",
-    "watch": "babel -w src --out-dir dist --ignore \"**/__tests__\""
->>>>>>> 1c58a118
+    "watch": "babel -w src --out-dir dist",
+    "test": "jest --passWithNoTests"
   },
   "engines": {
     "node": ">=12.13.0"
