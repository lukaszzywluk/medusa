--- conflicted
+++ resolved
@@ -9,11 +9,7 @@
   ],
   "scripts": {
     "build": "tsc --build",
-<<<<<<< HEAD
-    "prepare": "cross-env NODE_ENV=production npm run build"
-=======
     "test": "jest --config jestconfig.json"
->>>>>>> 91a237a3
   },
   "author": "Oliver Juhl",
   "license": "MIT",
