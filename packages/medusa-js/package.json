{
  "name": "@medusajs/medusa-js",
<<<<<<< HEAD
  "version": "1.0.1-canary.1",
=======
  "version": "1.0.5",
>>>>>>> 0f143e8a
  "description": "Client for Medusa Commerce Rest API",
  "main": "./dist/index.js",
  "types": "./dist/index.d.ts",
  "files": [
    "dist/**/*"
  ],
  "scripts": {
    "build": "tsc --build",
    "test": "jest --config jestconfig.json",
    "prepare": "cross-env NODE_ENV=production npm run build"
  },
  "author": "Oliver Juhl",
  "license": "MIT",
  "dependencies": {
    "@medusajs/medusa": "^1.1.57",
    "axios": "^0.21.0",
    "retry-axios": "^2.6.0"
  },
  "repository": {
    "type": "git",
    "url": "git+https://github.com/medusajs/medusa-js.git"
  },
  "bugs": {
    "url": "https://github.com/medusajs/medusa-js/issues"
  },
  "devDependencies": {
    "@types/jest": "^26.0.19",
    "cross-env": "^7.0.3",
    "eslint": "^8.2.0",
    "jest": "^26.6.3",
    "prettier": "^2.2.1",
    "typescript": "^4.1.3"
<<<<<<< HEAD
  }
=======
  },
  "gitHead": "7770046479c361f375842a8605b15e5d7bc24624"
>>>>>>> 0f143e8a
}<|MERGE_RESOLUTION|>--- conflicted
+++ resolved
@@ -1,16 +1,10 @@
 {
   "name": "@medusajs/medusa-js",
-<<<<<<< HEAD
-  "version": "1.0.1-canary.1",
-=======
   "version": "1.0.5",
->>>>>>> 0f143e8a
   "description": "Client for Medusa Commerce Rest API",
   "main": "./dist/index.js",
   "types": "./dist/index.d.ts",
-  "files": [
-    "dist/**/*"
-  ],
+  "files": ["dist/**/*"],
   "scripts": {
     "build": "tsc --build",
     "test": "jest --config jestconfig.json",
@@ -37,10 +31,6 @@
     "jest": "^26.6.3",
     "prettier": "^2.2.1",
     "typescript": "^4.1.3"
-<<<<<<< HEAD
-  }
-=======
   },
   "gitHead": "7770046479c361f375842a8605b15e5d7bc24624"
->>>>>>> 0f143e8a
 }