--- conflicted
+++ resolved
@@ -20,8 +20,6 @@
   withDeleted?: boolean
 }
 
-<<<<<<< HEAD
-=======
 export type Selector<TEntity> = {
   [key in keyof TEntity]?:
     | TEntity[key]
@@ -31,7 +29,6 @@
     | NumericalComparisonOperator
 }
 
->>>>>>> 03c56178
 export type TotalField =
   | "shipping_total"
   | "discount_total"
