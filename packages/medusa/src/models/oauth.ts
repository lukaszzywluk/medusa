--- conflicted
+++ resolved
@@ -1,8 +1,5 @@
 import { BeforeInsert, Column, Entity, Index, PrimaryColumn } from "typeorm"
-<<<<<<< HEAD
-import { ulid } from "ulid"
-=======
->>>>>>> c6dc9086
+
 import { DbAwareColumn } from "../utils/db-aware-column"
 import { generateEntityId } from "../utils/generate-entity-id"
 
