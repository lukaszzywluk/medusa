import { IsArray, IsNumber, IsOptional, IsString } from "class-validator"
import { defaultAdminRegionFields, defaultAdminRegionRelations } from "."

import { Region } from "../../../.."
import RegionService from "../../../../services/region"
<<<<<<< HEAD
import { validator } from "../../../../utils/validator"

=======
import { EntityManager } from "typeorm"
>>>>>>> bc7c2d9c
/**
 * @oas [post] /regions
 * operationId: "PostRegions"
 * summary: "Create a Region"
 * description: "Creates a Region"
 * x-authenticated: true
 * requestBody:
 *   content:
 *     application/json:
 *       schema:
 *         required:
 *           - name
 *           - currency_code
 *           - tax_rate
 *           - payment_providers
 *           - fulfillment_providers
 *           - countries
 *         properties:
 *           name:
 *             description: "The name of the Region"
 *             type: string
 *           currency_code:
 *             description: "The 3 character ISO currency code to use for the Region."
 *             type: string
 *             externalDocs:
 *               url: https://en.wikipedia.org/wiki/ISO_4217#Active_codes
 *               description: See a list of codes.
 *           tax_code:
 *             description: "An optional tax code the Region."
 *             type: string
 *           tax_rate:
 *             description: "The tax rate to use on Orders in the Region."
 *             type: number
 *           payment_providers:
 *             description: "A list of Payment Provider IDs that should be enabled for the Region"
 *             type: array
 *             items:
 *               type: string
 *           fulfillment_providers:
 *             description: "A list of Fulfillment Provider IDs that should be enabled for the Region"
 *             type: array
 *             items:
 *               type: string
 *           countries:
 *             description: "A list of countries' 2 ISO Characters that should be included in the Region."
 *             example: ["US"]
 *             type: array
 *             items:
 *               type: string
 * tags:
 *   - Region
 * responses:
 *   200:
 *     description: OK
 *     content:
 *       application/json:
 *         schema:
 *           properties:
 *             region:
 *               $ref: "#/components/schemas/region"
 */
export default async (req, res) => {
  const validated = await validator(AdminPostRegionsReq, req.body)

  const regionService: RegionService = req.scope.resolve("regionService")
  const manager: EntityManager = req.scope.resolve("manager")
  const result: Region = await manager.transaction(
    async (transactionManager) => {
      return await regionService
        .withTransaction(transactionManager)
        .create(validated)
    }
  )

  const region: Region = await regionService.retrieve(result.id, {
    select: defaultAdminRegionFields,
    relations: defaultAdminRegionRelations,
  })

  res.status(200).json({ region })
}

export class AdminPostRegionsReq {
  @IsString()
  name: string

  @IsString()
  currency_code: string

  @IsString()
  @IsOptional()
  tax_code?: string

  @IsNumber()
  tax_rate: number

  @IsArray()
  @IsString({ each: true })
  payment_providers: string[]

  @IsArray()
  @IsString({ each: true })
  fulfillment_providers: string[]

  @IsArray()
  @IsString({ each: true })
  countries: string[]
}<|MERGE_RESOLUTION|>--- conflicted
+++ resolved
@@ -1,14 +1,11 @@
 import { IsArray, IsNumber, IsOptional, IsString } from "class-validator"
 import { defaultAdminRegionFields, defaultAdminRegionRelations } from "."
 
+import { EntityManager } from "typeorm"
 import { Region } from "../../../.."
 import RegionService from "../../../../services/region"
-<<<<<<< HEAD
 import { validator } from "../../../../utils/validator"
 
-=======
-import { EntityManager } from "typeorm"
->>>>>>> bc7c2d9c
 /**
  * @oas [post] /regions
  * operationId: "PostRegions"
