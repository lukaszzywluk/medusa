import {
  IsArray,
  IsBoolean,
  IsEmail,
  IsEnum,
  IsNotEmpty,
  IsNumber,
  IsObject,
  IsOptional,
  IsString,
  ValidateNested,
} from "class-validator"
import {
  defaultAdminDraftOrdersFields,
  defaultAdminDraftOrdersRelations,
} from "."

import { AddressPayload } from "../../../../types/common"
import { DraftOrder } from "../../../.."
import { DraftOrderService } from "../../../../services"
<<<<<<< HEAD
import { AddressPayload } from "../../../../types/common"
import { DraftOrderCreateProps } from "../../../../types/draft-orders"
import { validator } from "../../../../utils/validator"
import { IsType } from "../../../../utils/validators/is-type"
=======
import { EntityManager } from "typeorm"
import { Type } from "class-transformer"
import { transformIdableFields } from "medusa-core-utils"
import { validator } from "../../../../utils/validator"

>>>>>>> fb1105b9
/**
 * @oas [post] /draft-orders
 * operationId: "PostDraftOrders"
 * summary: "Create a Draft Order"
 * description: "Creates a Draft Order"
 * x-authenticated: true
 * requestBody:
 *   content:
 *     application/json:
 *       schema:
 *         required:
 *           - email
 *           - items
 *           - region_id
 *           - shipping_methods
 *         properties:
 *           status:
 *             description: "The status of the draft order"
 *             type: string
 *             enum: [open, completed]
 *           email:
 *             description: "The email of the customer of the draft order"
 *             type: string
 *             format: email
 *           billing_address:
 *             description: "The Address to be used for billing purposes."
<<<<<<< HEAD
 *             anyOf:
 *               - $ref: "#/components/schemas/address"
 *               - type: string
 *           shipping_address:
 *             description: "The Address to be used for shipping."
 *             anyOf:
 *               - $ref: "#/components/schemas/address"
 *               - type: string
=======
 *             $ref: "#/components/schemas/address"
 *           shipping_address:
 *             description: "The Address to be used for shipping."
 *             $ref: "#/components/schemas/address"
>>>>>>> fb1105b9
 *           items:
 *             description: The Line Items that have been received.
 *             type: array
 *             items:
 *               type: object
 *               required:
 *                 - quantity
 *               properties:
 *                 variant_id:
 *                   description: The ID of the Product Variant to generate the Line Item from.
 *                   type: string
 *                 unit_price:
 *                   description: The potential custom price of the item.
 *                   type: integer
 *                 title:
 *                   description: The potential custom title of the item.
 *                   type: string
 *                 quantity:
 *                   description: The quantity of the Line Item.
 *                   type: integer
 *                 metadata:
 *                   description: The optional key-value map with additional details about the Line Item.
 *                   type: object
 *           region_id:
 *             description: The ID of the region for the draft order
 *             type: string
 *           discounts:
 *             description: The discounts to add on the draft order
 *             type: array
 *             items:
 *               type: object
 *               required:
 *                 - code
 *               properties:
 *                 code:
 *                   description: The code of the discount to apply
 *                   type: string
 *           customer_id:
 *             description: The ID of the customer to add on the draft order
 *             type: string
 *           no_notification_order:
 *             description: An optional flag passed to the resulting order to determine use of notifications.
 *             type: boolean
 *           shipping_methods:
 *             description: The shipping methods for the draft order
 *             type: array
 *             items:
 *               type: object
 *               required:
 *                  - option_id
 *               properties:
 *                 option_id:
 *                   description: The ID of the shipping option in use
 *                   type: string
 *                 data:
 *                   description: The optional additional data needed for the shipping method
 *                   type: object
 *                 price:
 *                   description: The potential custom price of the shipping
 *                   type: integer
 *           metadata:
 *             description: The optional key-value map with additional details about the Draft Order.
 *             type: object
 * tags:
 *   - Draft Order
 * responses:
 *   200:
 *     description: OK
 *     content:
 *       application/json:
 *         schema:
 *           properties:
 *             draft_order:
 *               $ref: "#/components/schemas/draft-order"
 */

export default async (req, res) => {
  const validated = await validator(AdminPostDraftOrdersReq, req.body)

  const { shipping_address, billing_address, ...rest } = validated

  const draftOrderDataToCreate: DraftOrderCreateProps = { ...rest }

  if (typeof shipping_address === "string") {
    draftOrderDataToCreate.shipping_address_id = shipping_address
  } else {
    draftOrderDataToCreate.shipping_address = shipping_address
  }

  if (typeof billing_address === "string") {
    draftOrderDataToCreate.billing_address_id = billing_address
  } else {
    draftOrderDataToCreate.billing_address = billing_address
  }

  const draftOrderService: DraftOrderService =
    req.scope.resolve("draftOrderService")
<<<<<<< HEAD
  let draftOrder: DraftOrder = await draftOrderService.create(
    draftOrderDataToCreate
=======

  const manager: EntityManager = req.scope.resolve("manager")
  let draftOrder: DraftOrder = await manager.transaction(
    async (transactionManager) => {
      return await draftOrderService
        .withTransaction(transactionManager)
        .create(value)
    }
>>>>>>> fb1105b9
  )

  draftOrder = await draftOrderService.retrieve(draftOrder.id, {
    relations: defaultAdminDraftOrdersRelations,
    select: defaultAdminDraftOrdersFields,
  })

  res.status(200).json({ draft_order: draftOrder })
}

enum Status {
  open = "open",
  completed = "completed",
}

export class AdminPostDraftOrdersReq {
  @IsEnum(Status)
  @IsOptional()
  status?: string

  @IsEmail()
  email: string

  @IsOptional()
  @IsType([AddressPayload, String])
  billing_address?: AddressPayload | string

  @IsOptional()
  @IsType([AddressPayload, String])
  shipping_address?: AddressPayload | string

  @IsArray()
  @Type(() => Item)
  @IsNotEmpty()
  @ValidateNested({ each: true })
  items: Item[]

  @IsString()
  region_id: string

  @IsArray()
  @IsOptional()
  @Type(() => Discount)
  @ValidateNested({ each: true })
  discounts?: Discount[]

  @IsString()
  @IsOptional()
  customer_id?: string

  @IsBoolean()
  @IsOptional()
  no_notification_order?: boolean

  @IsArray()
  @Type(() => ShippingMethod)
  @IsNotEmpty()
  @ValidateNested({ each: true })
  shipping_methods: ShippingMethod[]

  @IsObject()
  @IsOptional()
  metadata?: Record<string, unknown> = {}
}

class ShippingMethod {
  @IsString()
  option_id: string

  @IsObject()
  @IsOptional()
  data?: Record<string, unknown> = {}

  @IsNumber()
  @IsOptional()
  price?: number
}

class Discount {
  @IsString()
  code: string
}

class Item {
  @IsString()
  @IsOptional()
  title?: string

  @IsNumber()
  @IsOptional()
  unit_price?: number

  @IsString()
  @IsOptional()
  variant_id?: string

  @IsNumber()
  quantity: number

  @IsObject()
  @IsOptional()
  metadata?: Record<string, unknown> = {}
}<|MERGE_RESOLUTION|>--- conflicted
+++ resolved
@@ -15,21 +15,14 @@
   defaultAdminDraftOrdersRelations,
 } from "."
 
-import { AddressPayload } from "../../../../types/common"
+import { Type } from "class-transformer"
+import { EntityManager } from "typeorm"
 import { DraftOrder } from "../../../.."
 import { DraftOrderService } from "../../../../services"
-<<<<<<< HEAD
 import { AddressPayload } from "../../../../types/common"
 import { DraftOrderCreateProps } from "../../../../types/draft-orders"
 import { validator } from "../../../../utils/validator"
 import { IsType } from "../../../../utils/validators/is-type"
-=======
-import { EntityManager } from "typeorm"
-import { Type } from "class-transformer"
-import { transformIdableFields } from "medusa-core-utils"
-import { validator } from "../../../../utils/validator"
-
->>>>>>> fb1105b9
 /**
  * @oas [post] /draft-orders
  * operationId: "PostDraftOrders"
@@ -56,7 +49,6 @@
  *             format: email
  *           billing_address:
  *             description: "The Address to be used for billing purposes."
-<<<<<<< HEAD
  *             anyOf:
  *               - $ref: "#/components/schemas/address"
  *               - type: string
@@ -65,12 +57,6 @@
  *             anyOf:
  *               - $ref: "#/components/schemas/address"
  *               - type: string
-=======
- *             $ref: "#/components/schemas/address"
- *           shipping_address:
- *             description: "The Address to be used for shipping."
- *             $ref: "#/components/schemas/address"
->>>>>>> fb1105b9
  *           items:
  *             description: The Line Items that have been received.
  *             type: array
@@ -168,19 +154,14 @@
 
   const draftOrderService: DraftOrderService =
     req.scope.resolve("draftOrderService")
-<<<<<<< HEAD
-  let draftOrder: DraftOrder = await draftOrderService.create(
-    draftOrderDataToCreate
-=======
 
   const manager: EntityManager = req.scope.resolve("manager")
   let draftOrder: DraftOrder = await manager.transaction(
     async (transactionManager) => {
       return await draftOrderService
         .withTransaction(transactionManager)
-        .create(value)
+        .create(draftOrderDataToCreate)
     }
->>>>>>> fb1105b9
   )
 
   draftOrder = await draftOrderService.retrieve(draftOrder.id, {
