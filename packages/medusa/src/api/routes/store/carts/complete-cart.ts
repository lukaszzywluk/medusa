import { ICartCompletionStrategy } from "../../../../interfaces"
import { IdempotencyKey } from "../../../../models/idempotency-key"
<<<<<<< HEAD
import { IdempotencyKeyService } from "../../../../services"
=======
import { EntityManager } from "typeorm";
>>>>>>> bc7c2d9c

/**
 * @oas [post] /carts/{id}/complete
 * summary: "Complete a Cart"
 * operationId: "PostCartsCartComplete"
 * description: "Completes a cart. The following steps will be performed. Payment
 *   authorization is attempted and if more work is required, we simply return
 *   the cart for further updates. If payment is authorized and order is not yet
 *   created, we make sure to do so. The completion of a cart can be performed
 *   idempotently with a provided header `Idempotency-Key`. If not provided, we
 *   will generate one for the request."
 * parameters:
 *   - (path) id=* {String} The Cart id.
 * tags:
 *   - Cart
 * responses:
 *   200:
 *     description: "If a cart was successfully authorized, but requires further
 *       action from the user the response body will contain the cart with an
 *       updated payment session. If the Cart was successfully completed the
 *       response body will contain the newly created Order."
 *     content:
 *       application/json:
 *         schema:
 *           properties:
 *             type:
 *               type: string
 *               description: The type of the data property.
 *               enum: [order, cart, swap]
 *             data:
 *               type: object
 *               description: The data of the result object. Its type depends on the type field.
 *               oneOf:
 *                 - type: object
 *                   description: Cart was successfully authorized and order was placed successfully.
 *                   properties:
 *                     order:
 *                       $ref: "#/components/schemas/order"
 *                 - type: object
 *                   description: Cart was successfully authorized but requires further actions.
 *                   properties:
 *                     cart:
 *                       $ref: "#/components/schemas/cart"
 *                 - type: object
 *                   description: When cart is used for a swap and it has been completed successfully.
 *                   properties:
 *                     cart:
 *                       $ref: "#/components/schemas/swap"
 */
export default async (req, res) => {
  const { id } = req.params

  const idempotencyKeyService: IdempotencyKeyService = req.scope.resolve(
    "idempotencyKeyService"
  )

  const headerKey = req.get("Idempotency-Key") || ""

  let idempotencyKey: IdempotencyKey
  try {
    const manager: EntityManager = req.scope.resolve("manager")
    idempotencyKey = await manager.transaction(async (transactionManager) => {
      return await idempotencyKeyService.withTransaction(transactionManager).initializeRequest(
        headerKey,
        req.method,
        req.params,
        req.path
      )
    })
  } catch (error) {
    console.log(error)
    res.status(409).send("Failed to create idempotency key")
    return
  }

  res.setHeader("Access-Control-Expose-Headers", "Idempotency-Key")
  res.setHeader("Idempotency-Key", idempotencyKey.idempotency_key)

  const completionStrat: ICartCompletionStrategy = req.scope.resolve(
    "cartCompletionStrategy"
  )

  const { response_code, response_body } = await completionStrat.complete(
    id,
    idempotencyKey,
    req.request_context
  )

  res.status(response_code).json(response_body)
}<|MERGE_RESOLUTION|>--- conflicted
+++ resolved
@@ -1,10 +1,7 @@
+import { EntityManager } from "typeorm";
 import { ICartCompletionStrategy } from "../../../../interfaces"
 import { IdempotencyKey } from "../../../../models/idempotency-key"
-<<<<<<< HEAD
 import { IdempotencyKeyService } from "../../../../services"
-=======
-import { EntityManager } from "typeorm";
->>>>>>> bc7c2d9c
 
 /**
  * @oas [post] /carts/{id}/complete
