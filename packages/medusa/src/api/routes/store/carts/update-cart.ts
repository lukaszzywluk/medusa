--- conflicted
+++ resolved
@@ -3,17 +3,17 @@
   IsEmail,
   IsOptional,
   IsString,
-  ValidateNested
+  ValidateNested,
 } from "class-validator"
 import { defaultStoreCartFields, defaultStoreCartRelations } from "."
 
+import { Type } from "class-transformer"
+import { EntityManager } from "typeorm"
+import SalesChannelFeatureFlag from "../../../../loaders/feature-flags/sales-channels"
+import { CartService } from "../../../../services"
 import { AddressPayload } from "../../../../types/common"
-import { CartService } from "../../../../services"
-import { EntityManager } from "typeorm";
-import { FeatureFlagDecorators } from "../../../../utils/feature-flag-decorators";
+import { FeatureFlagDecorators } from "../../../../utils/feature-flag-decorators"
 import { IsType } from "../../../../utils/validators/is-type"
-import SalesChannelFeatureFlag from "../../../../loaders/feature-flags/sales-channels";
-import { Type } from "class-transformer"
 import { decorateLineItemsWithTotals } from "./decorate-line-items-with-totals"
 
 /**
@@ -48,24 +48,16 @@
  *             description: "The Address to be used for billing purposes."
  *             anyOf:
  *               - $ref: "#/components/schemas/address"
-<<<<<<< HEAD
- *               - type: string
-=======
  *                 description: A full billing address object.
  *               - type: string
  *                 description: The billing address ID
->>>>>>> fb1105b9
  *           shipping_address:
  *             description: "The Address to be used for shipping."
  *             anyOf:
  *               - $ref: "#/components/schemas/address"
-<<<<<<< HEAD
- *               - type: string
-=======
  *                 description: A full shipping address object.
  *               - type: string
  *                 description: The shipping address ID
->>>>>>> fb1105b9
  *           gift_cards:
  *             description: "An array of Gift Card codes to add to the Cart."
  *             type: array
@@ -117,12 +109,16 @@
   await manager.transaction(async (transactionManager) => {
     await cartService.withTransaction(transactionManager).update(id, validated)
 
-    const updated = await cartService.withTransaction(transactionManager).retrieve(id, {
-      relations: ["payment_sessions", "shipping_methods"],
-    })
+    const updated = await cartService
+      .withTransaction(transactionManager)
+      .retrieve(id, {
+        relations: ["payment_sessions", "shipping_methods"],
+      })
 
     if (updated.payment_sessions?.length && !validated.region_id) {
-      await cartService.withTransaction(transactionManager).setPaymentSessions(id)
+      await cartService
+        .withTransaction(transactionManager)
+        .setPaymentSessions(id)
     }
   })
 
