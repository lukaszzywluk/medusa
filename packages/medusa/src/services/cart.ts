--- conflicted
+++ resolved
@@ -310,9 +310,8 @@
     const cartRepo = manager.getCustomRepository(this.cartRepository_)
     const validatedId = validateId(cartId)
 
-    const { select, relations, totalsToSelect } = this.transformQueryForTotals_(
-      options
-    )
+    const { select, relations, totalsToSelect } =
+      this.transformQueryForTotals_(options)
 
     const query = buildQuery(
       { id: validatedId },
@@ -1057,20 +1056,7 @@
   protected async createOrFetchUserFromEmail_(
     email: string
   ): Promise<Customer> {
-<<<<<<< HEAD
-    const schema = Validator.string()
-      .email()
-      .required()
-    const { value, error } = schema.validate(email.toLowerCase())
-    if (error) {
-      throw new MedusaError(
-        MedusaError.Types.INVALID_DATA,
-        "The email is not valid"
-      )
-    }
-=======
     const validatedEmail = validateEmail(email)
->>>>>>> 70139d0b
 
     let customer = await this.customerService_
       .withTransaction(this.transactionManager_)
@@ -1729,9 +1715,10 @@
           ],
         })
 
-        const cartCustomShippingOptions = await this.customShippingOptionService_
-          .withTransaction(transactionManager)
-          .list({ cart_id: cart.id })
+        const cartCustomShippingOptions =
+          await this.customShippingOptionService_
+            .withTransaction(transactionManager)
+            .list({ cart_id: cart.id })
 
         const customShippingOption = this.findCustomShippingOption(
           cartCustomShippingOptions,
@@ -1756,9 +1743,8 @@
 
         const methods = [newShippingMethod]
         if (shipping_methods?.length) {
-          const shippingOptionServiceTx = this.shippingOptionService_.withTransaction(
-            transactionManager
-          )
+          const shippingOptionServiceTx =
+            this.shippingOptionService_.withTransaction(transactionManager)
 
           for (const shippingMethod of shipping_methods) {
             if (
@@ -1775,9 +1761,8 @@
         }
 
         if (cart.items?.length) {
-          const lineItemServiceTx = this.lineItemService_.withTransaction(
-            transactionManager
-          )
+          const lineItemServiceTx =
+            this.lineItemService_.withTransaction(transactionManager)
 
           await Promise.all(
             cart.items.map(async (item) => {
