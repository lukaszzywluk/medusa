import { MedusaError, Validator } from "medusa-core-utils"
import { BaseService } from "medusa-interfaces"
import { Brackets } from "typeorm"

class OrderService extends BaseService {
  static Events = {
    GIFT_CARD_CREATED: "order.gift_card_created",
    PAYMENT_CAPTURED: "order.payment_captured",
    PAYMENT_CAPTURE_FAILED: "order.payment_capture_failed",
    SHIPMENT_CREATED: "order.shipment_created",
    FULFILLMENT_CREATED: "order.fulfillment_created",
    FULFILLMENT_CANCELED: "order.fulfillment_canceled",
    RETURN_REQUESTED: "order.return_requested",
    ITEMS_RETURNED: "order.items_returned",
    RETURN_ACTION_REQUIRED: "order.return_action_required",
    REFUND_CREATED: "order.refund_created",
    REFUND_FAILED: "order.refund_failed",
    SWAP_CREATED: "order.swap_created",
    PLACED: "order.placed",
    UPDATED: "order.updated",
    CANCELED: "order.canceled",
    COMPLETED: "order.completed",
  }

  constructor({
    manager,
    orderRepository,
    customerService,
    paymentProviderService,
    shippingOptionService,
    shippingProfileService,
    discountService,
    fulfillmentProviderService,
    fulfillmentService,
    lineItemService,
    totalsService,
    regionService,
    cartService,
    addressRepository,
    giftCardService,
    draftOrderService,
    inventoryService,
    eventBusService,
  }) {
    super()

    /** @private @constant {EntityManager} */
    this.manager_ = manager

    /** @private @constant {OrderRepository} */
    this.orderRepository_ = orderRepository

    /** @private @constant {CustomerService} */
    this.customerService_ = customerService

    /** @private @constant {PaymentProviderService} */
    this.paymentProviderService_ = paymentProviderService

    /** @private @constant {ShippingProvileService} */
    this.shippingProfileService_ = shippingProfileService

    /** @private @constant {FulfillmentProviderService} */
    this.fulfillmentProviderService_ = fulfillmentProviderService

    /** @private @constant {LineItemService} */
    this.lineItemService_ = lineItemService

    /** @private @constant {TotalsService} */
    this.totalsService_ = totalsService

    /** @private @constant {RegionService} */
    this.regionService_ = regionService

    /** @private @constant {FulfillmentService} */
    this.fulfillmentService_ = fulfillmentService

    /** @private @constant {DiscountService} */
    this.discountService_ = discountService

    /** @private @constant {DiscountService} */
    this.giftCardService_ = giftCardService

    /** @private @constant {EventBus} */
    this.eventBus_ = eventBusService

    /** @private @constant {ShippingOptionService} */
    this.shippingOptionService_ = shippingOptionService

    /** @private @constant {CartService} */
    this.cartService_ = cartService

    /** @private @constant {AddressRepository} */
    this.addressRepository_ = addressRepository

    /** @private @constant {DraftOrderService} */
    this.draftOrderService_ = draftOrderService

    /** @private @constant {InventoryService} */
    this.inventoryService_ = inventoryService
  }

  withTransaction(manager) {
    if (!manager) {
      return this
    }

    const cloned = new OrderService({
      manager,
      orderRepository: this.orderRepository_,
      eventBusService: this.eventBus_,
      paymentProviderService: this.paymentProviderService_,
      regionService: this.regionService_,
      lineItemService: this.lineItemService_,
      shippingOptionService: this.shippingOptionService_,
      shippingProfileService: this.shippingProfileService_,
      fulfillmentProviderService: this.fulfillmentProviderService_,
      fulfillmentService: this.fulfillmentService_,
      customerService: this.customerService_,
      discountService: this.discountService_,
      totalsService: this.totalsService_,
      cartService: this.cartService_,
      giftCardService: this.giftCardService_,
      addressRepository: this.addressRepository_,
      draftOrderService: this.draftOrderService_,
      inventoryService: this.inventoryService_,
    })

    cloned.transactionManager_ = manager
    cloned.manager_ = manager

    return cloned
  }

  /**
   * Used to validate order ids. Throws an error if the cast fails
   * @param {string} rawId - the raw order id to validate.
   * @return {string} the validated id
   */
  validateId_(rawId) {
    return rawId
  }

  /**
   * Used to validate order addresses. Can be used to both
   * validate shipping and billing address.
   * @param {Address} address - the address to validate
   * @return {Address} the validated address
   */
  validateAddress_(address) {
    const { value, error } = Validator.address().validate(address)
    if (error) {
      throw new MedusaError(
        MedusaError.Types.INVALID_DATA,
        "The address is not valid"
      )
    }

    return value
  }

  /**
   * Used to validate email.
   * @param {string} email - the email to vaildate
   * @return {string} the validate email
   */
  validateEmail_(email) {
    const schema = Validator.string().email()
    const { value, error } = schema.validate(email)
    if (error) {
      throw new MedusaError(
        MedusaError.Types.INVALID_ARGUMENT,
        "The email is not valid"
      )
    }

    return value
  }

  /**
   * @param {Object} selector - the query object for find
   * @param {Object} config - the config to be used for find
   * @return {Promise} the result of the find operation
   */
  async list(
    selector,
    config = { skip: 0, take: 50, order: { created_at: "DESC" } }
  ) {
    const orderRepo = this.manager_.getCustomRepository(this.orderRepository_)
    const query = this.buildQuery_(selector, config)

    const { select, relations, totalsToSelect } = this.transformQueryForTotals_(
      config
    )

    if (select && select.length) {
      query.select = select
    }

    if (relations && relations.length) {
      query.relations = relations
    }

    const raw = await orderRepo.find(query)

    return await Promise.all(
      raw.map(async (r) => await this.decorateTotals_(r, totalsToSelect))
    )
  }

  async listAndCount(
    selector,
    config = { skip: 0, take: 50, order: { created_at: "DESC" } }
  ) {
    const orderRepo = this.manager_.getCustomRepository(this.orderRepository_)

    let q
    if (selector.q) {
      q = selector.q
      delete selector.q
    }

    const query = this.buildQuery_(selector, config)

    if (q) {
      const where = query.where

      delete where.display_id
      delete where.email

      query.join = {
        alias: "order",
        innerJoin: {
          shipping_address: "order.shipping_address",
        },
      }

      query.where = (qb) => {
        qb.where(where)

        qb.andWhere(
          new Brackets((qb) => {
            qb.where(`shipping_address.first_name ILIKE :qfn`, {
              qfn: `%${q}%`,
            })
              .orWhere(`order.email ILIKE :q`, { q: `%${q}%` })
              .orWhere(`display_id::varchar(255) ILIKE :dId`, { dId: `${q}` })
          })
        )
      }
    }

    const { select, relations, totalsToSelect } = this.transformQueryForTotals_(
      config
    )

    if (select && select.length) {
      query.select = select
    }

    const rels = relations
    delete query.relations

    const raw = await orderRepo.findWithRelations(rels, query)
    const count = await orderRepo.count(query)
    const orders = await Promise.all(
      raw.map(async (r) => await this.decorateTotals_(r, totalsToSelect))
    )

    return [orders, count]
  }

  transformQueryForTotals_(config) {
    let { select, relations } = config

    if (!select) {
      return {
        select,
        relations,
        totalsToSelect: [],
      }
    }

    const totalFields = [
      "subtotal",
      "tax_total",
      "shipping_total",
      "discount_total",
      "gift_card_total",
      "total",
      "paid_total",
      "refunded_total",
      "refundable_amount",
      "items.refundable",
      "swaps.additional_items.refundable",
      "claims.additional_items.refundable",
    ]

    const totalsToSelect = select.filter((v) => totalFields.includes(v))
    if (totalsToSelect.length > 0) {
      const relationSet = new Set(relations)
      relationSet.add("items")
      relationSet.add("items.tax_lines")
      relationSet.add("items.adjustments")
      relationSet.add("swaps")
      relationSet.add("swaps.additional_items")
      relationSet.add("swaps.additional_items.tax_lines")
      relationSet.add("swaps.additional_items.adjustments")
      relationSet.add("claims")
      relationSet.add("claims.additional_items")
      relationSet.add("claims.additional_items.tax_lines")
      relationSet.add("claims.additional_items.adjustments")
      relationSet.add("discounts")
      relationSet.add("discounts.rule")
<<<<<<< HEAD
      // TODO: Add conditions relation
=======
>>>>>>> a6108059
      relationSet.add("gift_cards")
      relationSet.add("gift_card_transactions")
      relationSet.add("refunds")
      relationSet.add("shipping_methods")
      relationSet.add("shipping_methods.tax_lines")
      relationSet.add("region")
      relations = [...relationSet]

      select = select.filter((v) => !totalFields.includes(v))
    }

    const toSelect = [...select]
    if (toSelect.length > 0 && toSelect.indexOf("tax_rate") === -1) {
      toSelect.push("tax_rate")
    }

    return {
      relations,
      select: toSelect,
      totalsToSelect,
    }
  }

  /**
   * Gets an order by id.
   * @param {string} orderId - id of order to retrieve
   * @param {Object} config - config of order to retrieve
   * @return {Promise<Order>} the order document
   */
  async retrieve(orderId, config = {}) {
    const orderRepo = this.manager_.getCustomRepository(this.orderRepository_)
    const validatedId = this.validateId_(orderId)

    const { select, relations, totalsToSelect } = this.transformQueryForTotals_(
      config
    )

    const query = {
      where: { id: validatedId },
    }

    if (relations && relations.length > 0) {
      query.relations = relations
    }

    if (select && select.length > 0) {
      query.select = select
    }

    const rels = query.relations
    delete query.relations
    const raw = await orderRepo.findOneWithRelations(rels, query)
    if (!raw) {
      throw new MedusaError(
        MedusaError.Types.NOT_FOUND,
        `Order with ${orderId} was not found`
      )
    }

    return await this.decorateTotals_(raw, totalsToSelect)
  }

  /**
   * Gets an order by cart id.
   * @param {string} cartId - cart id to find order
   * @param {Object} config - the config to be used to find order
   * @return {Promise<Order>} the order document
   */
  async retrieveByCartId(cartId, config = {}) {
    const orderRepo = this.manager_.getCustomRepository(this.orderRepository_)

    const { select, relations, totalsToSelect } = this.transformQueryForTotals_(
      config
    )

    const query = {
      where: { cart_id: cartId },
    }

    if (relations && relations.length > 0) {
      query.relations = relations
    }

    if (select && select.length > 0) {
      query.select = select
    }

    const raw = await orderRepo.findOne(query)

    if (!raw) {
      throw new MedusaError(
        MedusaError.Types.NOT_FOUND,
        `Order with cart id: ${cartId} was not found`
      )
    }

    const order = await this.decorateTotals_(raw, totalsToSelect)
    return order
  }

  /**
   * Gets an order by id.
   * @param {string} externalId - id of order to retrieve
   * @param {object} config - query config to get order by
   * @return {Promise<Order>} the order document
   */
  async retrieveByExternalId(externalId, config = {}) {
    const orderRepo = this.manager_.getCustomRepository(this.orderRepository_)

    const { select, relations, totalsToSelect } = this.transformQueryForTotals_(
      config
    )

    const query = {
      where: { external_id: externalId },
    }

    if (relations && relations.length > 0) {
      query.relations = relations
    }

    if (select && select.length > 0) {
      query.select = select
    }

    const rels = query.relations
    delete query.relations
    const raw = await orderRepo.findOneWithRelations(rels, query)
    if (!raw) {
      throw new MedusaError(
        MedusaError.Types.NOT_FOUND,
        `Order with external id ${externalId} was not found`
      )
    }

    const order = await this.decorateTotals_(raw, totalsToSelect)
    return order
  }

  /**
   * Checks the existence of an order by cart id.
   * @param {string} cartId - cart id to find order
   * @return {Promise<Order>} the order document
   */
  async existsByCartId(cartId) {
    const order = await this.retrieveByCartId(cartId).catch((_) => undefined)
    if (!order) {
      return false
    }
    return true
  }

  /**
   * @param {string} orderId - id of the order to complete
   * @return {Promise} the result of the find operation
   */
  async completeOrder(orderId) {
    return this.atomicPhase_(async (manager) => {
      const order = await this.retrieve(orderId)

      if (order.status === "canceled") {
        throw new MedusaError(
          MedusaError.Types.NOT_ALLOWED,
          "A canceled order cannot be completed"
        )
      }

      // Run all other registered events
      const completeOrderJob = await this.eventBus_.emit(
        OrderService.Events.COMPLETED,
        {
          id: orderId,
          no_notification: order.no_notification,
        }
      )

      await completeOrderJob.finished().catch((error) => {
        throw error
      })

      order.status = "completed"

      const orderRepo = manager.getCustomRepository(this.orderRepository_)
      return orderRepo.save(order)
    })
  }

  /**
   * Creates an order from a cart
   * @param {string} cartId - id of the cart to create an order from
   * @return {Promise} resolves to the creation result.
   */
  async createFromCart(cartId) {
    return this.atomicPhase_(async (manager) => {
      const cart = await this.cartService_
        .withTransaction(manager)
        .retrieve(cartId, {
          select: ["subtotal", "total"],
          relations: [
            "region",
            "payment",
            "items",
            "discounts",
            "discounts.rule",
<<<<<<< HEAD
            // TODO: Add conditions relation
=======
>>>>>>> a6108059
            "gift_cards",
            "shipping_methods",
          ],
        })

      if (cart.items.length === 0) {
        throw new MedusaError(
          MedusaError.Types.INVALID_DATA,
          "Cannot create order from empty cart"
        )
      }

      const { payment, region, total } = cart

      for (const item of cart.items) {
        try {
          await this.inventoryService_
            .withTransaction(manager)
            .confirmInventory(item.variant_id, item.quantity)
        } catch (err) {
          if (payment) {
            await this.paymentProviderService_
              .withTransaction(manager)
              .cancelPayment(payment)
          }
          await this.cartService_
            .withTransaction(manager)
            .update(cart.id, { payment_authorized_at: null })
          throw err
        }
      }

      const exists = await this.existsByCartId(cart.id)
      if (exists) {
        throw new MedusaError(
          MedusaError.Types.DUPLICATE_ERROR,
          "Order from cart already exists"
        )
      }

      // Would be the case if a discount code is applied that covers the item
      // total
      if (total !== 0) {
        // Throw if payment method does not exist
        if (!payment) {
          throw new MedusaError(
            MedusaError.Types.INVALID_ARGUMENT,
            "Cart does not contain a payment method"
          )
        }

        const paymentStatus = await this.paymentProviderService_
          .withTransaction(manager)
          .getStatus(payment)

        // If payment status is not authorized, we throw
        if (paymentStatus !== "authorized" && paymentStatus !== "succeeded") {
          throw new MedusaError(
            MedusaError.Types.INVALID_ARGUMENT,
            "Payment method is not authorized"
          )
        }
      }

      const orderRepo = manager.getCustomRepository(this.orderRepository_)

      const toCreate = {
        payment_status: "awaiting",
        discounts: cart.discounts,
        gift_cards: cart.gift_cards,
        shipping_methods: cart.shipping_methods,
        shipping_address_id: cart.shipping_address_id,
        billing_address_id: cart.billing_address_id,
        region_id: cart.region_id,
        email: cart.email,
        customer_id: cart.customer_id,
        cart_id: cart.id,
        currency_code: region.currency_code,
        metadata: cart.metadata || {},
      }

      if (cart.type === "draft_order") {
        const draft = await this.draftOrderService_
          .withTransaction(manager)
          .retrieveByCartId(cart.id)

        toCreate.draft_order_id = draft.id
        toCreate.no_notification = draft.no_notification_order
      }

      const o = await orderRepo.create(toCreate)

      const result = await orderRepo.save(o)

      if (total !== 0) {
        await this.paymentProviderService_
          .withTransaction(manager)
          .updatePayment(payment.id, {
            order_id: result.id,
          })
      }

      let gcBalance = cart.subtotal
      for (const g of cart.gift_cards) {
        const newBalance = Math.max(0, g.balance - gcBalance)
        const usage = g.balance - newBalance
        await this.giftCardService_.withTransaction(manager).update(g.id, {
          balance: newBalance,
          disabled: newBalance === 0,
        })

        await this.giftCardService_.withTransaction(manager).createTransaction({
          gift_card_id: g.id,
          order_id: result.id,
          amount: usage,
        })

        gcBalance = gcBalance - usage
      }

      for (const method of cart.shipping_methods) {
        await this.shippingOptionService_
          .withTransaction(manager)
          .updateShippingMethod(method.id, { order_id: result.id })
      }

      for (const item of cart.items) {
        await this.lineItemService_
          .withTransaction(manager)
          .update(item.id, { order_id: result.id })
      }

      for (const item of cart.items) {
        await this.inventoryService_
          .withTransaction(manager)
          .adjustInventory(item.variant_id, -item.quantity)
      }

      await this.eventBus_
        .withTransaction(manager)
        .emit(OrderService.Events.PLACED, {
          id: result.id,
          no_notification: result.no_notification,
        })

      await this.cartService_
        .withTransaction(manager)
        .update(cart.id, { completed_at: new Date() })

      return result
    })
  }

  /**
   * Adds a shipment to the order to indicate that an order has left the
   * warehouse. Will ask the fulfillment provider for any documents that may
   * have been created in regards to the shipment.
   * @param {string} orderId - the id of the order that has been shipped
   * @param {string} fulfillmentId - the fulfillment that has now been shipped
   * @param {TrackingLink[] | undefined} trackingLinks - array of tracking numebers
   *   associated with the shipment
   * @param {Object} config - the config of the order that has been shipped
   * @param {Dictionary<String, String>} metadata - optional metadata to add to
   *   the fulfillment
   * @return {order} the resulting order following the update.
   */
  async createShipment(
    orderId,
    fulfillmentId,
    trackingLinks,
    config = {
      metadata: {},
      no_notification: undefined,
    }
  ) {
    const { metadata, no_notification } = config

    return this.atomicPhase_(async (manager) => {
      const order = await this.retrieve(orderId, { relations: ["items"] })
      const shipment = await this.fulfillmentService_.retrieve(fulfillmentId)

      if (order.status === "canceled") {
        throw new MedusaError(
          MedusaError.Types.NOT_ALLOWED,
          "A canceled order cannot be fulfilled as shipped"
        )
      }

      if (!shipment || shipment.order_id !== orderId) {
        throw new MedusaError(
          MedusaError.Types.NOT_FOUND,
          "Could not find fulfillment"
        )
      }

      const evaluatedNoNotification =
        no_notification !== undefined
          ? no_notification
          : shipment.no_notification

      const shipmentRes = await this.fulfillmentService_
        .withTransaction(manager)
        .createShipment(fulfillmentId, trackingLinks, {
          metadata,
          no_notification: evaluatedNoNotification,
        })

      order.fulfillment_status = "shipped"
      for (const item of order.items) {
        const shipped = shipmentRes.items.find((si) => si.item_id === item.id)
        if (shipped) {
          const shippedQty = (item.shipped_quantity || 0) + shipped.quantity
          if (shippedQty !== item.quantity) {
            order.fulfillment_status = "partially_shipped"
          }

          await this.lineItemService_.withTransaction(manager).update(item.id, {
            shipped_quantity: shippedQty,
          })
        } else {
          if (item.shipped_quantity !== item.quantity) {
            order.fulfillment_status = "partially_shipped"
          }
        }
      }

      const orderRepo = manager.getCustomRepository(this.orderRepository_)
      const result = await orderRepo.save(order)

      await this.eventBus_
        .withTransaction(manager)
        .emit(OrderService.Events.SHIPMENT_CREATED, {
          id: orderId,
          fulfillment_id: shipmentRes.id,
          no_notification: evaluatedNoNotification,
        })

      return result
    })
  }

  /**
   * Creates an order
   * @param {object} data - the data to create an order
   * @return {Promise} resolves to the creation result.
   */
  async create(data) {
    return this.atomicPhase_(async (manager) => {
      const orderRepo = manager.getCustomRepository(this.orderRepository_)
      const order = orderRepo.create(data)
      const result = await orderRepo.save(order)
      await this.eventBus_
        .withTransaction(manager)
        .emit(OrderService.Events.PLACED, {
          id: result.id,
          no_notification: order.no_notification,
        })
      return result
    })
  }

  /**
   * Updates the order's billing address.
   * @param {object} order - the order to update
   * @param {object} address - the value to set the billing address to
   * @return {Promise} the result of the update operation
   */
  async updateBillingAddress_(order, address) {
    const addrRepo = this.manager_.getCustomRepository(this.addressRepository_)
    address.country_code = address.country_code.toLowerCase()

    const region = await this.regionService_.retrieve(order.region_id, {
      relations: ["countries"],
    })

    if (!region.countries.find(({ iso_2 }) => address.country_code === iso_2)) {
      throw new MedusaError(
        MedusaError.Types.INVALID_DATA,
        "Shipping country must be in the order region"
      )
    }

    address.country_code = address.country_code.toLowerCase()

    if (order.billing_address_id) {
      const addr = await addrRepo.findOne({
        where: { id: order.billing_address_id },
      })

      await addrRepo.save({ ...addr, ...address })
    } else {
      const created = await addrRepo.create({ ...address })
      await addrRepo.save(created)
    }
  }

  /**
   * Updates the order's shipping address.
   * @param {object} order - the order to update
   * @param {object} address - the value to set the shipping address to
   * @return {Promise} the result of the update operation
   */
  async updateShippingAddress_(order, address) {
    const addrRepo = this.manager_.getCustomRepository(this.addressRepository_)
    address.country_code = address.country_code.toLowerCase()

    const region = await this.regionService_.retrieve(order.region_id, {
      relations: ["countries"],
    })

    if (!region.countries.find(({ iso_2 }) => address.country_code === iso_2)) {
      throw new MedusaError(
        MedusaError.Types.INVALID_DATA,
        "Shipping country must be in the order region"
      )
    }

    if (order.shipping_address_id) {
      const addr = await addrRepo.findOne({
        where: { id: order.shipping_address_id },
      })

      await addrRepo.save({ ...addr, ...address })
    } else {
      const created = addrRepo.create({ ...address })
      await addrRepo.save(created)
    }
  }

  async addShippingMethod(orderId, optionId, data, config = {}) {
    return this.atomicPhase_(async (manager) => {
      const order = await this.retrieve(orderId, {
        select: ["subtotal"],
        relations: [
          "shipping_methods",
          "shipping_methods.shipping_option",
          "items",
          "items.variant",
          "items.variant.product",
        ],
      })
      const { shipping_methods } = order

      if (order.status === "canceled") {
        throw new MedusaError(
          MedusaError.Types.NOT_ALLOWED,
          "A shipping method cannot be added to a canceled order"
        )
      }

      const newMethod = await this.shippingOptionService_
        .withTransaction(manager)
        .createShippingMethod(optionId, data, { order, ...config })

      const methods = [newMethod]
      if (shipping_methods.length) {
        for (const sm of shipping_methods) {
          if (
            sm.shipping_option.profile_id ===
            newMethod.shipping_option.profile_id
          ) {
            await this.shippingOptionService_
              .withTransaction(manager)
              .deleteShippingMethod(sm)
          } else {
            methods.push(sm)
          }
        }
      }

      const result = await this.retrieve(orderId)
      await this.eventBus_
        .withTransaction(manager)
        .emit(OrderService.Events.UPDATED, { id: result.id })
      return result
    })
  }

  /**
   * Updates an order. Metadata updates should
   * use dedicated method, e.g. `setMetadata` etc. The function
   * will throw errors if metadata updates are attempted.
   * @param {string} orderId - the id of the order. Must be a string that
   *   can be casted to an ObjectId
   * @param {object} update - an object with the update values.
   * @return {Promise} resolves to the update result.
   */
  async update(orderId, update) {
    return this.atomicPhase_(async (manager) => {
      const order = await this.retrieve(orderId)

      if (order.status === "canceled") {
        throw new MedusaError(
          MedusaError.Types.NOT_ALLOWED,
          "A canceled order cannot be updated"
        )
      }

      if (
        (update.payment || update.items) &&
        (order.fulfillment_status !== "not_fulfilled" ||
          order.payment_status !== "awaiting" ||
          order.status !== "pending")
      ) {
        throw new MedusaError(
          MedusaError.Types.NOT_ALLOWED,
          "Can't update shipping, billing, items and payment method when order is processed"
        )
      }

      if (update.status || update.fulfillment_status || update.payment_status) {
        throw new MedusaError(
          MedusaError.Types.NOT_ALLOWED,
          "Can't update order statuses. This will happen automatically. Use metadata in order for additional statuses"
        )
      }

      const {
        metadata,
        shipping_address,
        billing_address,
        no_notification,
        items,
        ...rest
      } = update

      if (update.metadata) {
        order.metadata = this.setMetadata_(order, metadata)
      }

      if (update.shipping_address) {
        await this.updateShippingAddress_(order, shipping_address)
      }

      if (update.billing_address) {
        await this.updateBillingAddress_(order, billing_address)
      }

      if (update.no_notification) {
        order.no_notification = no_notification
      }

      if (update.items) {
        for (const item of items) {
          await this.lineItemService_.withTransaction(manager).create({
            ...item,
            order_id: orderId,
          })
        }
      }

      for (const [key, value] of Object.entries(rest)) {
        order[key] = value
      }

      const orderRepo = manager.getCustomRepository(this.orderRepository_)
      const result = await orderRepo.save(order)

      await this.eventBus_
        .withTransaction(manager)
        .emit(OrderService.Events.UPDATED, {
          id: orderId,
          no_notification: order.no_notification,
        })
      return result
    })
  }

  /**
   * Cancels an order.
   * Throws if fulfillment process has been initiated.
   * Throws if payment process has been initiated.
   * @param {string} orderId - id of order to cancel.
   * @return {Promise} result of the update operation.
   */
  async cancel(orderId) {
    return this.atomicPhase_(async (manager) => {
      const order = await this.retrieve(orderId, {
        relations: [
          "fulfillments",
          "payments",
          "returns",
          "claims",
          "swaps",
          "items",
        ],
      })

      if (order.refunds?.length > 0) {
        throw new MedusaError(
          MedusaError.Types.NOT_ALLOWED,
          "Order with refund(s) cannot be canceled"
        )
      }

      const throwErrorIf = (arr, pred, type) =>
        arr?.filter(pred).find((_) => {
          throw new MedusaError(
            MedusaError.Types.NOT_ALLOWED,
            `All ${type} must be canceled before canceling an order`
          )
        })
      const notCanceled = (o) => !o.canceled_at

      throwErrorIf(order.fulfillments, notCanceled, "fulfillments")
      throwErrorIf(order.returns, (r) => r.status !== "canceled", "returns")
      throwErrorIf(order.swaps, notCanceled, "swaps")
      throwErrorIf(order.claims, notCanceled, "claims")

      for (const item of order.items) {
        await this.inventoryService_
          .withTransaction(manager)
          .adjustInventory(item.variant_id, item.quantity)
      }

      for (const p of order.payments) {
        await this.paymentProviderService_
          .withTransaction(manager)
          .cancelPayment(p)
      }

      order.status = "canceled"
      order.fulfillment_status = "canceled"
      order.payment_status = "canceled"
      order.canceled_at = new Date()

      const orderRepo = manager.getCustomRepository(this.orderRepository_)
      const result = await orderRepo.save(order)

      await this.eventBus_
        .withTransaction(manager)
        .emit(OrderService.Events.CANCELED, {
          id: order.id,
          no_notification: order.no_notification,
        })
      return result
    })
  }

  /**
   * Captures payment for an order.
   * @param {string} orderId - id of order to capture payment for.
   * @return {Promise} result of the update operation.
   */
  async capturePayment(orderId) {
    return this.atomicPhase_(async (manager) => {
      const orderRepo = manager.getCustomRepository(this.orderRepository_)
      const order = await this.retrieve(orderId, { relations: ["payments"] })

      if (order.status === "canceled") {
        throw new MedusaError(
          MedusaError.Types.NOT_ALLOWED,
          "A canceled order cannot capture payment"
        )
      }

      const payments = []
      for (const p of order.payments) {
        if (p.captured_at === null) {
          const result = await this.paymentProviderService_
            .withTransaction(manager)
            .capturePayment(p)
            .catch((err) => {
              this.eventBus_
                .withTransaction(manager)
                .emit(OrderService.Events.PAYMENT_CAPTURE_FAILED, {
                  id: orderId,
                  payment_id: p.id,
                  error: err,
                  no_notification: order.no_notification,
                })
            })

          if (result) {
            payments.push(result)
          } else {
            payments.push(p)
          }
        } else {
          payments.push(p)
        }
      }

      order.payments = payments
      order.payment_status = payments.every((p) => p.captured_at !== null)
        ? "captured"
        : "requires_action"

      const result = await orderRepo.save(order)

      if (order.payment_status === "captured") {
        this.eventBus_
          .withTransaction(manager)
          .emit(OrderService.Events.PAYMENT_CAPTURED, {
            id: result.id,
            no_notification: order.no_notification,
          })
      }

      return result
    })
  }

  /**
   * Checks that a given quantity of a line item can be fulfilled. Fails if the
   * fulfillable quantity is lower than the requested fulfillment quantity.
   * Fulfillable quantity is calculated by subtracting the already fulfilled
   * quantity from the quantity that was originally purchased.
   * @param {LineItem} item - the line item to check has sufficient fulfillable
   *   quantity.
   * @param {number} quantity - the quantity that is requested to be fulfilled.
   * @return {LineItem} a line item that has the requested fulfillment quantity
   *   set.
   */
  validateFulfillmentLineItem_(item, quantity) {
    if (!item) {
      // This will in most cases be called by a webhook so to ensure that
      // things go through smoothly in instances where extra items outside
      // of Medusa are added we allow unknown items
      return null
    }

    if (quantity > item.quantity - item.fulfilled_quantity) {
      throw new MedusaError(
        MedusaError.Types.NOT_ALLOWED,
        "Cannot fulfill more items than have been purchased"
      )
    }
    return {
      ...item,
      quantity,
    }
  }

  /**
   * Creates fulfillments for an order.
   * In a situation where the order has more than one shipping method,
   * we need to partition the order items, such that they can be sent
   * to their respective fulfillment provider.
   * @param {string} orderId - id of order to cancel.
   * @param {Object} itemsToFulfill - items to fulfil.
   * @param {Object} config - the config to cancel.
   * @return {Promise} result of the update operation.
   */
  async createFulfillment(
    orderId,
    itemsToFulfill,
    config = {
      no_notification: undefined,
      metadata: {},
    }
  ) {
    const { metadata, no_notification } = config

    return this.atomicPhase_(async (manager) => {
      // NOTE: we are telling the service to calculate all totals for us which
      // will add to what is fetched from the database. We want this to happen
      // so that we get all order details. These will thereafter be forwarded
      // to the fulfillment provider.
      const order = await this.retrieve(orderId, {
        select: [
          "subtotal",
          "shipping_total",
          "discount_total",
          "tax_total",
          "gift_card_total",
          "total",
        ],
        relations: [
          "discounts",
          "discounts.rule",
<<<<<<< HEAD
          // TODO: Add conditions relation
=======
>>>>>>> a6108059
          "region",
          "fulfillments",
          "shipping_address",
          "billing_address",
          "shipping_methods",
          "shipping_methods.shipping_option",
          "items",
          "items.variant",
          "items.variant.product",
          "payments",
        ],
      })

      if (order.status === "canceled") {
        throw new MedusaError(
          MedusaError.Types.NOT_ALLOWED,
          "A canceled order cannot be fulfilled"
        )
      }

      if (!order.shipping_methods?.length) {
        throw new MedusaError(
          MedusaError.Types.NOT_ALLOWED,
          "Cannot fulfill an order that lacks shipping methods"
        )
      }

      const fulfillments = await this.fulfillmentService_
        .withTransaction(manager)
        .createFulfillment(order, itemsToFulfill, {
          metadata,
          no_notification: no_notification,
          order_id: orderId,
        })
      let successfullyFulfilled = []
      for (const f of fulfillments) {
        successfullyFulfilled = [...successfullyFulfilled, ...f.items]
      }

      order.fulfillment_status = "fulfilled"

      // Update all line items to reflect fulfillment
      for (const item of order.items) {
        const fulfillmentItem = successfullyFulfilled.find(
          (f) => item.id === f.item_id
        )

        if (fulfillmentItem) {
          const fulfilledQuantity =
            (item.fulfilled_quantity || 0) + fulfillmentItem.quantity

          // Update the fulfilled quantity
          await this.lineItemService_.withTransaction(manager).update(item.id, {
            fulfilled_quantity: fulfilledQuantity,
          })

          if (item.quantity !== fulfilledQuantity) {
            order.fulfillment_status = "partially_fulfilled"
          }
        } else {
          if (item.quantity !== item.fulfilled_quantity) {
            order.fulfillment_status = "partially_fulfilled"
          }
        }
      }

      const orderRepo = manager.getCustomRepository(this.orderRepository_)

      order.fulfillments = [...order.fulfillments, ...fulfillments]

      const result = await orderRepo.save(order)

      const evaluatedNoNotification =
        no_notification !== undefined ? no_notification : order.no_notification

      for (const fulfillment of fulfillments) {
        await this.eventBus_
          .withTransaction(manager)
          .emit(OrderService.Events.FULFILLMENT_CREATED, {
            id: orderId,
            fulfillment_id: fulfillment.id,
            no_notification: evaluatedNoNotification,
          })
      }

      return result
    })
  }

  /**
   * Cancels a fulfillment (if related to an order)
   * @param {string} fulfillmentId - the ID of the fulfillment to cancel
   * @return {Promise} updated order
   */
  async cancelFulfillment(fulfillmentId) {
    return this.atomicPhase_(async (manager) => {
      const canceled = await this.fulfillmentService_
        .withTransaction(manager)
        .cancelFulfillment(fulfillmentId)

      if (!canceled.order_id) {
        throw new MedusaError(
          MedusaError.Types.NOT_ALLOWED,
          `Fufillment not related to an order`
        )
      }

      const order = await this.retrieve(canceled.order_id)

      order.fulfillment_status = "canceled"

      const orderRepo = manager.getCustomRepository(this.orderRepository_)
      const updated = await orderRepo.save(order)

      await this.eventBus_
        .withTransaction(manager)
        .emit(OrderService.Events.FULFILLMENT_CANCELED, {
          id: order.id,
          fulfillment_id: canceled.id,
          no_notification: canceled.no_notification,
        })

      return updated
    })
  }

  /**
   * Retrieves the order line items, given an array of items.
   * @param {Order} order - the order to get line items from
   * @param {{ item_id: string, quantity: number }} items - the items to get
   * @param {function} transformer - a function to apply to each of the items
   *    retrieved from the order, should return a line item. If the transformer
   *    returns an undefined value the line item will be filtered from the
   *    returned array.
   * @return {Promise<Array<LineItem>>} the line items generated by the transformer.
   */
  async getFulfillmentItems_(order, items, transformer) {
    const toReturn = await Promise.all(
      items.map(async ({ item_id, quantity }) => {
        const item = order.items.find((i) => i.id.equals(item_id))
        return transformer(item, quantity)
      })
    )

    return toReturn.filter((i) => !!i)
  }

  /**
   * Archives an order. It only alloved, if the order has been fulfilled
   * and payment has been captured.
   * @param {string} orderId - the order to archive
   * @return {Promise} the result of the update operation
   */
  async archive(orderId) {
    return this.atomicPhase_(async (manager) => {
      const order = await this.retrieve(orderId)

      if (order.status !== ("completed" || "refunded")) {
        throw new MedusaError(
          MedusaError.Types.NOT_ALLOWED,
          "Can't archive an unprocessed order"
        )
      }

      order.status = "archived"
      const orderRepo = manager.getCustomRepository(this.orderRepository_)
      const result = await orderRepo.save(order)
      return result
    })
  }

  /**
   * Refunds a given amount back to the customer.
   * @param {string} orderId - id of the order to refund.
   * @param {float} refundAmount - the amount to refund.
   * @param {string} reason - the reason to refund.
   * @param {string | undefined} note - note for refund.
   * @param {Object} config - the config for refund.
   * @return {Promise} the result of the refund operation.
   */
  async createRefund(
    orderId,
    refundAmount,
    reason,
    note,
    config = {
      no_notification: undefined,
    }
  ) {
    const { no_notification } = config

    return this.atomicPhase_(async (manager) => {
      const order = await this.retrieve(orderId, {
        select: ["refundable_amount", "total", "refunded_total"],
        relations: ["payments"],
      })

      if (order.status === "canceled") {
        throw new MedusaError(
          MedusaError.Types.NOT_ALLOWED,
          "A canceled order cannot be refunded"
        )
      }

      if (refundAmount > order.refundable_amount) {
        throw new MedusaError(
          MedusaError.Types.NOT_ALLOWED,
          "Cannot refund more than the original order amount"
        )
      }

      const refund = await this.paymentProviderService_
        .withTransaction(manager)
        .refundPayment(order.payments, refundAmount, reason, note)

      const result = await this.retrieve(orderId)

      const evaluatedNoNotification =
        no_notification !== undefined ? no_notification : order.no_notification

      this.eventBus_.emit(OrderService.Events.REFUND_CREATED, {
        id: result.id,
        refund_id: refund.id,
        no_notification: evaluatedNoNotification,
      })
      return result
    })
  }

  async decorateTotals_(order, totalsFields = []) {
    for (const totalField of totalsFields) {
      switch (totalField) {
        case "shipping_total": {
          order.shipping_total = this.totalsService_.getShippingTotal(order)
          break
        }
        case "gift_card_total": {
          order.gift_card_total = this.totalsService_.getGiftCardTotal(order)
          break
        }
        case "discount_total": {
          order.discount_total = this.totalsService_.getDiscountTotal(order)
          break
        }
        case "tax_total": {
          order.tax_total = await this.totalsService_.getTaxTotal(order)
          break
        }
        case "subtotal": {
          order.subtotal = this.totalsService_.getSubtotal(order)
          break
        }
        case "total": {
          order.total = await this.totalsService_.getTotal(order)
          break
        }
        case "refunded_total": {
          order.refunded_total = this.totalsService_.getRefundedTotal(order)
          break
        }
        case "paid_total": {
          order.paid_total = this.totalsService_.getPaidTotal(order)
          break
        }
        case "refundable_amount": {
          const paid_total = this.totalsService_.getPaidTotal(order)
          const refunded_total = this.totalsService_.getRefundedTotal(order)
          order.refundable_amount = paid_total - refunded_total
          break
        }
        case "items.refundable": {
          order.items = order.items.map((i) => ({
            ...i,
            refundable: this.totalsService_.getLineItemRefund(order, {
              ...i,
              quantity: i.quantity - (i.returned_quantity || 0),
            }),
          }))
          break
        }
        case "swaps.additional_items.refundable": {
          for (const s of order.swaps) {
            s.additional_items = s.additional_items.map((i) => ({
              ...i,
              refundable: this.totalsService_.getLineItemRefund(order, {
                ...i,
                quantity: i.quantity - (i.returned_quantity || 0),
              }),
            }))
          }
          break
        }
        case "claims.additional_items.refundable": {
          for (const c of order.claims) {
            c.additional_items = c.additional_items.map((i) => ({
              ...i,
              refundable: this.totalsService_.getLineItemRefund(order, {
                ...i,
                quantity: i.quantity - (i.returned_quantity || 0),
              }),
            }))
          }
          break
        }
        default: {
          break
        }
      }
    }
    return order
  }

  /**
   * Handles receiving a return. This will create a
   * refund to the customer. If the returned items don't match the requested
   * items the return status will be updated to requires_action. This behaviour
   * is useful in sitautions where a custom refund amount is requested, but the
   * retuned items are not matching the requested items. Setting the
   * allowMismatch argument to true, will process the return, ignoring any
   * mismatches.
   * @param {string} orderId - the order to return.
   * @param {object} receivedReturn - the received return
   * @param {float} customRefundAmount - the custom refund amount return
   * @return {Promise} the result of the update operation
   */
  async registerReturnReceived(orderId, receivedReturn, customRefundAmount) {
    return this.atomicPhase_(async (manager) => {
      const order = await this.retrieve(orderId, {
        select: ["total", "refunded_total", "refundable_amount"],
        relations: ["items", "returns", "payments"],
      })

      if (order.status === "canceled") {
        throw new MedusaError(
          MedusaError.Types.NOT_ALLOWED,
          "A canceled order cannot be registered as received"
        )
      }

      if (!receivedReturn || receivedReturn.order_id !== orderId) {
        throw new MedusaError(
          MedusaError.Types.NOT_FOUND,
          `Received return does not exist`
        )
      }

      const refundAmount = customRefundAmount || receivedReturn.refund_amount

      const orderRepo = manager.getCustomRepository(this.orderRepository_)

      if (refundAmount > order.refundable_amount) {
        order.fulfillment_status = "requires_action"
        const result = await orderRepo.save(order)
        this.eventBus_
          .withTransaction(manager)
          .emit(OrderService.Events.RETURN_ACTION_REQUIRED, {
            id: result.id,
            return_id: receivedReturn.id,
            no_notification: receivedReturn.no_notification,
          })
        return result
      }

      let isFullReturn = true
      for (const i of order.items) {
        if (i.returned_quantity !== i.quantity) {
          isFullReturn = false
        }
      }

      if (receivedReturn.refund_amount > 0) {
        const refund = await this.paymentProviderService_
          .withTransaction(manager)
          .refundPayment(order.payments, receivedReturn.refund_amount, "return")

        order.refunds = [...(order.refunds || []), refund]
      }

      if (isFullReturn) {
        order.fulfillment_status = "returned"
      } else {
        order.fulfillment_status = "partially_returned"
      }

      const result = await orderRepo.save(order)
      await this.eventBus_
        .withTransaction(manager)
        .emit(OrderService.Events.ITEMS_RETURNED, {
          id: order.id,
          return_id: receivedReturn.id,
          no_notification: receivedReturn.no_notification,
        })
      return result
    })
  }

  /**
   * Dedicated method to delete metadata for an order.
   * @param {string} orderId - the order to delete metadata from.
   * @param {string} key - key for metadata field
   * @return {Promise} resolves to the updated result.
   */
  async deleteMetadata(orderId, key) {
    const validatedId = this.validateId_(orderId)

    if (typeof key !== "string") {
      throw new MedusaError(
        MedusaError.Types.INVALID_ARGUMENT,
        "Key type is invalid. Metadata keys must be strings"
      )
    }

    const keyPath = `metadata.${key}`
    return this.orderModel_
      .updateOne({ _id: validatedId }, { $unset: { [keyPath]: "" } })
      .catch((err) => {
        throw new MedusaError(MedusaError.Types.DB_ERROR, err.message)
      })
  }
}

export default OrderService<|MERGE_RESOLUTION|>--- conflicted
+++ resolved
@@ -311,10 +311,6 @@
       relationSet.add("claims.additional_items.adjustments")
       relationSet.add("discounts")
       relationSet.add("discounts.rule")
-<<<<<<< HEAD
-      // TODO: Add conditions relation
-=======
->>>>>>> a6108059
       relationSet.add("gift_cards")
       relationSet.add("gift_card_transactions")
       relationSet.add("refunds")
@@ -519,10 +515,6 @@
             "items",
             "discounts",
             "discounts.rule",
-<<<<<<< HEAD
-            // TODO: Add conditions relation
-=======
->>>>>>> a6108059
             "gift_cards",
             "shipping_methods",
           ],
@@ -1194,10 +1186,6 @@
         relations: [
           "discounts",
           "discounts.rule",
-<<<<<<< HEAD
-          // TODO: Add conditions relation
-=======
->>>>>>> a6108059
           "region",
           "fulfillments",
           "shipping_address",
