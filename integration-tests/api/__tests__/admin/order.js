--- conflicted
+++ resolved
@@ -899,11 +899,7 @@
       ])
     })
 
-<<<<<<< HEAD
     it("increases inventory_quantity when return is received and flag is set", async () => {
-=======
-    it("increases inventory_quantity when return is received", async () => {
->>>>>>> a82332da
       const api = useApi()
 
       const returned = await api.post(
@@ -1016,8 +1012,6 @@
         }),
       ])
     })
-<<<<<<< HEAD
-=======
 
     it("list all orders with matching order email", async () => {
       const api = useApi()
@@ -1059,7 +1053,6 @@
         }),
       ])
     })
->>>>>>> a82332da
 
     it("successfully lists orders with greater than", async () => {
       const api = useApi()
