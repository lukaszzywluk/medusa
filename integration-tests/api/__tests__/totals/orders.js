const path = require("path")

const setupServer = require("../../../helpers/setup-server")
const { useApi } = require("../../../helpers/use-api")
const { initDb, useDb } = require("../../../helpers/use-db")
const adminSeeder = require("../../helpers/admin-seeder")

const {
  simpleRegionFactory,
  simpleCartFactory,
  simpleGiftCardFactory,
  simpleProductFactory,
} = require("../../factories")

jest.setTimeout(30000)

describe("Order Totals", () => {
  let medusaProcess
  let dbConnection

  const doAfterEach = async () => {
    const db = useDb()
    return await db.teardown()
  }

  beforeAll(async () => {
    const cwd = path.resolve(path.join(__dirname, "..", ".."))
<<<<<<< HEAD
    dbConnection = await initDb({ cwd })
    medusaProcess = await setupServer({ cwd })
=======
    try {
      dbConnection = await initDb({ cwd })
      medusaProcess = await setupServer({ cwd })
    } catch (error) {
      console.log(error)
      throw error
    }
>>>>>>> 384c8efb
  })

  afterAll(async () => {
    const db = useDb()
    await db.shutdown()
    medusaProcess.kill()
  })

  afterEach(async () => {
    return await doAfterEach()
  })

  test("calculates totals correctly for order with non-taxable gift card", async () => {
    await adminSeeder(dbConnection)
    await simpleProductFactory(dbConnection, {
      variants: [
        { id: "variant_1", prices: [{ currency: "usd", amount: 95600 }] },
        { id: "variant_2", prices: [{ currency: "usd", amount: 79600 }] },
      ],
    })

    const region = await simpleRegionFactory(dbConnection, {
      gift_cards_taxable: false,
      tax_rate: 25,
    })

    const cart = await simpleCartFactory(dbConnection, {
      id: "test-cart",
      email: "testnation@medusajs.com",
      region: region.id,
      line_items: [],
    })

    const giftCard = await simpleGiftCardFactory(dbConnection, {
      region_id: region.id,
      value: 160000,
      balance: 160000,
    })

    const api = useApi()

    await api.post("/store/carts/test-cart/line-items", {
      quantity: 1,
      variant_id: "variant_1",
    })
    await api.post("/store/carts/test-cart/line-items", {
      quantity: 1,
      variant_id: "variant_2",
    })
    await api.post("/store/carts/test-cart", {
      gift_cards: [{ code: giftCard.code }],
    })
    await api.post(`/store/carts/${cart.id}/payment-sessions`)
    const response = await api.post(`/store/carts/test-cart/complete`)
    expect(response.status).toEqual(200)
    expect(response.data.type).toEqual("order")
    const orderId = response.data.data.id

    const { data } = await api.get(`/admin/orders/${orderId}`, {
      headers: { Authorization: `Bearer test_token` },
    })

    expect(data.order.gift_card_transactions).toHaveLength(1)
    expect(data.order.gift_card_transactions).toEqual(
      expect.arrayContaining([
        expect.objectContaining({
          amount: 160000,
          is_taxable: false,
          tax_rate: null,
        }),
      ])
    )
    expect(data.order.gift_card_total).toEqual(160000)
    expect(data.order.gift_card_tax_total).toEqual(0)
    expect(data.order.total).toEqual(59000)
  })

  test("calculates totals correctly for order with taxable gift card", async () => {
    await adminSeeder(dbConnection)
    await simpleProductFactory(dbConnection, {
      variants: [
        { id: "variant_1", prices: [{ currency: "usd", amount: 95600 }] },
        { id: "variant_2", prices: [{ currency: "usd", amount: 79600 }] },
      ],
    })

    const region = await simpleRegionFactory(dbConnection, {
      gift_cards_taxable: true,
      tax_rate: 25,
    })

    const cart = await simpleCartFactory(dbConnection, {
      id: "test-cart",
      email: "testnation@medusajs.com",
      region: region.id,
      line_items: [],
    })

    const giftCard = await simpleGiftCardFactory(dbConnection, {
      region_id: region.id,
      value: 160000,
      balance: 160000,
    })

    const api = useApi()

    await api.post("/store/carts/test-cart/line-items", {
      quantity: 1,
      variant_id: "variant_1",
    })
    await api.post("/store/carts/test-cart/line-items", {
      quantity: 1,
      variant_id: "variant_2",
    })
    await api.post("/store/carts/test-cart", {
      gift_cards: [{ code: giftCard.code }],
    })
    await api.post(`/store/carts/${cart.id}/payment-sessions`)
    const response = await api.post(`/store/carts/test-cart/complete`)
    expect(response.status).toEqual(200)
    expect(response.data.type).toEqual("order")
    const orderId = response.data.data.id

    const { data } = await api.get(`/admin/orders/${orderId}`, {
      headers: { Authorization: `Bearer test_token` },
    })

    expect(data.order.gift_card_transactions).toHaveLength(1)
    expect(data.order.gift_card_transactions).toEqual(
      expect.arrayContaining([
        expect.objectContaining({
          amount: 160000,
          is_taxable: true,
          tax_rate: 25,
        }),
      ])
    )
    expect(data.order.gift_card_total).toEqual(160000)
    expect(data.order.gift_card_tax_total).toEqual(40000)
    expect(data.order.tax_total).toEqual(3800)
    expect(data.order.total).toEqual(19000)
  })
})<|MERGE_RESOLUTION|>--- conflicted
+++ resolved
@@ -25,18 +25,8 @@
 
   beforeAll(async () => {
     const cwd = path.resolve(path.join(__dirname, "..", ".."))
-<<<<<<< HEAD
     dbConnection = await initDb({ cwd })
     medusaProcess = await setupServer({ cwd })
-=======
-    try {
-      dbConnection = await initDb({ cwd })
-      medusaProcess = await setupServer({ cwd })
-    } catch (error) {
-      console.log(error)
-      throw error
-    }
->>>>>>> 384c8efb
   })
 
   afterAll(async () => {
