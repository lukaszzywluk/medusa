--- conflicted
+++ resolved
@@ -41,33 +41,12 @@
 
   const listId = data.id || `simple-price-list-${Math.random() * 1000}`
 
-<<<<<<< HEAD
-  let customerGroups
-  if (data.customer_groups?.length) {
+  let customerGroups = []
+  if (typeof data.customer_groups !== "undefined") {
     customerGroups = await Promise.all(
       data.customer_groups.map((group) =>
         simpleCustomerGroupFactory(connection, { id: group })
       )
-=======
-  let customerGroups = []
-  if (typeof data.customer_groups !== "undefined") {
-    await manager
-      .createQueryBuilder()
-      .insert()
-      .into(CustomerGroup)
-      .values(
-        data.customer_groups.map((group) => ({
-          id: group,
-          name: faker.company.companyName(),
-        }))
-      )
-      .orIgnore()
-      .execute()
-
-    customerGroups = await manager.findByIds(
-      CustomerGroup,
-      data.customer_groups
->>>>>>> 03c56178
     )
   }
 
