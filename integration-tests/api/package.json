{
  "name": "api",
  "version": "1.0.0",
  "main": "index.js",
  "license": "MIT",
  "scripts": {
    "test": "jest --runInBand --silent=false",
    "build": "babel src -d dist --extensions \".ts,.js\""
  },
  "dependencies": {
<<<<<<< HEAD
    "@medusajs/medusa": "1.1.41-dev-1632959007011",
    "medusa-interfaces": "1.1.23-dev-1632959007011",
=======
    "@medusajs/medusa": "1.1.40-dev-1631630701835",
    "medusa-interfaces": "1.1.21-dev-1631630701835",
>>>>>>> af0864bc
    "typeorm": "^0.2.31"
  },
  "devDependencies": {
    "@babel/cli": "^7.12.10",
    "@babel/core": "^7.12.10",
    "@babel/node": "^7.12.10",
<<<<<<< HEAD
    "babel-preset-medusa-package": "1.1.15-dev-1632959007011",
=======
    "babel-preset-medusa-package": "1.1.13-dev-1631630701835",
>>>>>>> af0864bc
    "jest": "^26.6.3"
  }
}<|MERGE_RESOLUTION|>--- conflicted
+++ resolved
@@ -8,24 +8,15 @@
     "build": "babel src -d dist --extensions \".ts,.js\""
   },
   "dependencies": {
-<<<<<<< HEAD
-    "@medusajs/medusa": "1.1.41-dev-1632959007011",
-    "medusa-interfaces": "1.1.23-dev-1632959007011",
-=======
     "@medusajs/medusa": "1.1.40-dev-1631630701835",
     "medusa-interfaces": "1.1.21-dev-1631630701835",
->>>>>>> af0864bc
     "typeorm": "^0.2.31"
   },
   "devDependencies": {
     "@babel/cli": "^7.12.10",
     "@babel/core": "^7.12.10",
     "@babel/node": "^7.12.10",
-<<<<<<< HEAD
-    "babel-preset-medusa-package": "1.1.15-dev-1632959007011",
-=======
     "babel-preset-medusa-package": "1.1.13-dev-1631630701835",
->>>>>>> af0864bc
     "jest": "^26.6.3"
   }
 }