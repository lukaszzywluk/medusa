--- conflicted
+++ resolved
@@ -124,11 +124,8 @@
 
 The plugin expects node version to be '>= 10.16.0 and <=14.x.x', otherwise it will throw an error.
 
-<<<<<<< HEAD
-=======
 :::
 
->>>>>>> a438801b
 After running the command, you have a full Strapi project configured to synchronize with Medusa. Upon the initial start of the Strapi server, all the required models will be created. They will correlate with models from Medusa to allow for two-way synchronization.
 
 :::caution
