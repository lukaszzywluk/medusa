--- conflicted
+++ resolved
@@ -12,9 +12,6 @@
   </video>
 </div>
 
-<<<<<<< HEAD
-### Introduction
-=======
 ## Overview
 
 [Stripe](https://stripe.com/) is a battle-tested and unified platform for transaction handling. Stripe supplies you with the technical components needed to handle transactions safely and all the analytical features necessary to gain insight into your sales. These features are also available in a safe test environment which allows for a concern-free development process.
@@ -73,7 +70,6 @@
 You’ll first retrieve the API key. You can find it by choosing API Keys from the sidebar and copying the Secret key.
 
 Next, you need to add the key to your environment variables. In your Medusa server, create `.env` if it doesn’t already exist and add the Stripe key:
->>>>>>> 181d4354
 
 ```jsx
 STRIPE_API_KEY=sk_...
